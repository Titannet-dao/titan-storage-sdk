--- conflicted
+++ resolved
@@ -1,871 +1,853 @@
-package client
-
-import (
-	"bytes"
-	"context"
-	"encoding/json"
-	"fmt"
-	"io"
-	"log"
-	"net/http"
-	"time"
-
-	"github.com/ipfs/go-cid"
-)
-
-const isAssetAlreadyExist = 1017
-
-type JWTPayload struct {
-	// role base access controller permission
-	Allow []string
-	ID    string
-	// TODO remove NodeID later, any role id replace as ID
-	NodeID string
-	// Extend is json string
-	Extend string
-	// The sub permission of user
-	AccessControlList []string
-}
-
-// AssetProperty represents the properties of an asset.
-type AssetProperty struct {
-	AssetCID  string
-	AssetName string
-	AssetSize int64
-	AssetType string
-	NodeID    string
-	GroupID   int
-}
-
-type CreateAssetReq struct {
-	// UserID string
-	AreaID string
-	AssetProperty
-}
-
-// CreateAssetRsp represents the response when creating an asset.
-type Endpoint struct {
-	CandidateAddr string
-	Token         string
-	AlreadyExists bool
-}
-
-type CreateAssetRsp struct {
-	IsAlreadyExist bool
-	Endpoints      []*Endpoint
-}
-
-// CandidateIPInfo represents information about a candidate IP.
-type CandidateIPInfo struct {
-	NodeID      string
-	IP          string
-	ExternalURL string
-}
-
-// ReplicaInfo represents information about a replica.
-type ReplicaInfo struct {
-	Hash        string
-	NodeID      string
-	Status      int
-	IsCandidate bool
-	EndTime     time.Time
-	DoneSize    int64
-}
-
-// AssetRecord represents information about an asset record.
-type AssetRecord struct {
-	CID                   string
-	Hash                  string
-	NeedEdgeReplica       int64
-	TotalSize             int64
-	TotalBlocks           int64
-	Expiration            time.Time
-	CreatedTime           time.Time
-	EndTime               time.Time
-	NeedCandidateReplicas int64
-	ServerID              string
-	State                 string
-	NeedBandwidth         int64
-
-	RetryCount        int64
-	ReplenishReplicas int64
-	ReplicaInfos      []*ReplicaInfo
-
-	SPCount int64
-}
-
-// UserAssetDetail represents detailed information about a user's asset.
-type UserAssetDetail struct {
-	UserID      string
-	Hash        string
-	AssetName   string
-	AssetType   string
-	ShareStatus int64
-	Expiration  time.Time
-	CreatedTime time.Time
-	TotalSize   int64
-}
-
-// AssetOverview represents an overview of an asset.
-type AssetOverview struct {
-	AssetRecord      *AssetRecord
-	UserAssetDetail  *UserAssetDetail
-	VisitCount       int
-	RemainVisitCount int
-}
-
-// ListAssetRecordRsp represents the response when listing asset records.
-type ListAssetRecordRsp struct {
-	Total          int
-	AssetOverviews []*AssetOverview
-}
-
-// AssetGroup user asset group
-type AssetGroup struct {
-	ID          int
-	UserID      string
-	Name        string
-	Parent      int
-	AssetCount  int
-	AssetSize   int64
-	CreatedTime time.Time
-}
-
-// ListAssetGroupRsp list  asset group records
-type ListAssetGroupRsp struct {
-	Total       int           `json:"total"`
-	AssetGroups []*AssetGroup `json:"list"`
-}
-
-// UserAssetSummary user asset and group
-type UserAssetSummary struct {
-	AssetOverview *AssetOverview
-	AssetGroup    *AssetGroup
-}
-
-// ListAssetSummaryRsp list asset and group
-type ListAssetSummaryRsp struct {
-	Total int                 `json:"total"`
-	List  []*UserAssetSummary `json:"list"`
-}
-
-type UploadInfo struct {
-	List          []*NodeUploadInfo
-	AlreadyExists bool
-	AreaID        string
-	Log           string
-}
-
-type NodeUploadInfo struct {
-	UploadURL string
-	Token     string
-	NodeID    string
-}
-
-type VipInfo struct {
-	UserID string `json:"uid"`
-	VIP    bool   `json:"vip"`
-}
-
-type ShareAssetResult struct {
-	AssetCID string   `json:"asset_cid"`
-	Redirect bool     `json:"redirect"`
-	Size     int64    `json:"size"`
-	URLs     []string `json:"url"`
-	FileName string
-}
-
-type Result struct {
-	Code int    `json:"code"`
-	Err  int    `json:"err"`
-	Msg  string `json:"msg"`
-	Data interface{}
-}
-
-const (
-	AssetTransferTypeUpload   = "upload"
-	AssetTransferTypeDownload = "download"
-)
-
-type AssetTransferReq struct {
-	UserId       string `json:"user_id"`
-	Cid          string `json:"cid"`
-	Hash         string `json:"hash"`
-	Rate         int64  `json:"rate"`
-	CostMs       int64  `json:"cost_ms"`
-	TotalSize    int64  `json:"total_size"`
-	Succeed      bool   `json:"succeed"`
-	TransferType string `json:"transfer_type"`
-}
-
-// Webserver defines the interface for the scheduler.
-type Webserver interface {
-	// AuthVerify checks whether the specified token is valid and returns the list of permissions associated with it.
-	// AuthVerify(ctx context.Context, token string) (*JWTPayload, error)
-	// GetVipInfo() (string, error)
-	GetVipInfo(ctx context.Context) (*VipInfo, error)
-	// LisgAreaIDs list all area id
-	LisgAreaIDs(ctx context.Context) ([]string, error)
-	// CreateAsset creates an asset with car CID, car name, and car size.
-	CreateAsset(ctx context.Context, req *CreateAssetReq) (*CreateAssetRsp, error)
-	// DeleteAsset deletes the asset of the user.
-	DeleteAsset(ctx context.Context, userID, assetCID string) error
-	// ShareAsset shares the assets of the user.
-	ShareAsset(ctx context.Context, userID, areaID, assetCID string) (*ShareAssetResult, error)
-	// GetCandidateIPs retrieves information about candidate IPs.
-	GetCandidateIPs(ctx context.Context) ([]*CandidateIPInfo, error)
-	// ListAssets lists the assets of the user.
-	ListAssets(ctx context.Context, parent, pageSize, page int) (*ListAssetRecordRsp, error)
-
-	// CreateGroup create Asset group
-	CreateGroup(ctx context.Context, name string, parent int) (*AssetGroup, error)
-	// ListGroups get groups on parent group
-	ListGroups(ctx context.Context, parent, pageSize, page int) (*ListAssetGroupRsp, error)
-	// ListAssetSummary list Asset and group
-	ListAssetSummary(ctx context.Context, userID string, parent, limit, offset int) (*ListAssetSummaryRsp, error)
-	// DeleteGroup delete a group
-	DeleteGroup(ctx context.Context, userID string, groupID int) error
-	// RenameGroup rename group
-	RenameGroup(ctx context.Context, userID, newName string, groupID int) error
-	// MoveAssetToGroup move a asset to group
-	MoveAssetToGroup(ctx context.Context, userID, cid string, groupID int) error
-	// MoveAssetGroup move a asset group
-	MoveAssetGroup(ctx context.Context, userID string, groupID, targetGroupID int) error
-	// GetAPPKeyPermissions get the permissions of user app key
-	GetAPPKeyPermissions(ctx context.Context, userID, keyName string) ([]string, error)
-	// GetNodeUploadInfo
-	GetNodeUploadInfo(ctx context.Context, userID string, urlMode bool) (*UploadInfo, error)
-<<<<<<< HEAD
-=======
-	// AssetTransferReport
-	AssetTransferReport(ctx context.Context, req AssetTransferReq) error
->>>>>>> 8ca420da
-}
-
-var _ Webserver = (*webserver)(nil)
-
-// NewWebserver creates a new Scheduler instance with the specified URL, headers, and options.
-func NewWebserver(url string, apiKey string, area string) Webserver {
-	return &webserver{url: url, apiKey: apiKey, client: http.DefaultClient, area: area}
-}
-
-type webserver struct {
-	// client *Client
-	url    string
-	apiKey string
-	area   string
-	client *http.Client
-}
-
-func (s *webserver) GetVipInfo(ctx context.Context) (*VipInfo, error) {
-	url := fmt.Sprintf("%s/api/v1/storage/get_vip_info", s.url)
-	req, err := http.NewRequestWithContext(ctx, "GET", url, nil)
-	if err != nil {
-		return nil, err
-	}
-
-	req.Header.Set("apikey", s.apiKey)
-
-	rsp, err := s.client.Do(req)
-	if err != nil {
-		return nil, err
-	}
-
-	if rsp.StatusCode != http.StatusOK {
-		buf, _ := io.ReadAll(rsp.Body)
-		return nil, fmt.Errorf("status code %d, %s", rsp.StatusCode, string(buf))
-	}
-
-	body, err := io.ReadAll(rsp.Body)
-	if err != nil {
-		return nil, err
-	}
-
-	ret := &Result{}
-	err = json.Unmarshal(body, ret)
-	if err != nil {
-		return nil, err
-	}
-
-	if ret.Code != 0 {
-		return nil, fmt.Errorf(fmt.Sprintf("code: %d, err: %d, msg: %s", ret.Code, ret.Err, ret.Msg))
-	}
-
-	vipInfo := &VipInfo{}
-	err = interfaceToStruct(ret.Data, vipInfo)
-	if err != nil {
-		return nil, err
-	}
-
-	return vipInfo, nil
-}
-
-func (s *webserver) LisgAreaIDs(ctx context.Context) ([]string, error) {
-	url := fmt.Sprintf("%s/api/v1/storage/get_area_id", s.url)
-	req, err := http.NewRequestWithContext(ctx, "GET", url, nil)
-	if err != nil {
-		return nil, err
-	}
-
-	req.Header.Set("apikey", s.apiKey)
-
-	rsp, err := s.client.Do(req)
-	if err != nil {
-		return nil, err
-	}
-
-	if rsp.StatusCode != http.StatusOK {
-		buf, _ := io.ReadAll(rsp.Body)
-		return nil, fmt.Errorf("status code %d, %s", rsp.StatusCode, string(buf))
-	}
-
-	body, err := io.ReadAll(rsp.Body)
-	if err != nil {
-		return nil, err
-	}
-
-	ret := &Result{}
-	err = json.Unmarshal(body, ret)
-	if err != nil {
-		return nil, err
-	}
-
-	if ret.Code != 0 {
-		return nil, fmt.Errorf(fmt.Sprintf("code: %d, err: %d, msg: %s", ret.Code, ret.Err, ret.Msg))
-	}
-
-	fmt.Println("body ", string(body))
-	return nil, nil
-}
-
-type webCreateAssetReq struct {
-	AssetName string   `json:"asset_name"`
-	AssetCID  string   `json:"asset_cid"`
-	AreaID    []string `json:"area_id"`
-	NodeID    string   `json:"node_id"`
-	AssetType string   `json:"asset_type"`
-	AssetSize int64    `json:"asset_size"`
-	GroupID   int64    `json:"group_id"`
-	Encrypted bool     `json:"encrypted"`
-}
-
-// CreateUserAsset creates a new user asset.
-func (s *webserver) CreateAsset(ctx context.Context, caReq *CreateAssetReq) (*CreateAssetRsp, error) {
-	uploadUrl := fmt.Sprintf("%s/api/v1/storage/create_asset", s.url)
-	// uploadUrl := fmt.Sprintf("%s/api/v1/storage/create_asset?area_id=%s&asset_name=%s&asset_cid=%s&node_id=%s&asset_type=%s&asset_size=%d&group_id=%d",
-	// 	s.url, caReq.AreaID, neturl.QueryEscape(caReq.AssetName), caReq.AssetCID, caReq.NodeID, caReq.AssetType, caReq.AssetSize, caReq.GroupID)
-
-	postData := webCreateAssetReq{
-		AssetName: caReq.AssetName,
-		AssetCID:  caReq.AssetCID,
-		AreaID:    []string{caReq.AreaID},
-		NodeID:    caReq.NodeID,
-		AssetType: caReq.AssetType,
-		AssetSize: caReq.AssetSize,
-		GroupID:   int64(caReq.GroupID),
-	}
-
-	jsonBytes, err := json.Marshal(postData)
-<<<<<<< HEAD
-	if err != nil {
-		return nil, err
-	}
-	fmt.Println("url: ", uploadUrl, "data: ", string(jsonBytes))
-
-	req, err := http.NewRequestWithContext(ctx, "POST", uploadUrl, bytes.NewBuffer(jsonBytes))
-=======
->>>>>>> 8ca420da
-	if err != nil {
-		return nil, err
-	}
-	fmt.Println("url: ", uploadUrl, "data: ", string(jsonBytes))
-
-<<<<<<< HEAD
-=======
-	req, err := http.NewRequestWithContext(ctx, "POST", uploadUrl, bytes.NewBuffer(jsonBytes))
-	if err != nil {
-		return nil, err
-	}
-
->>>>>>> 8ca420da
-	req.Header.Set("Content-Type", "application/json")
-	req.Header.Set("apikey", s.apiKey)
-
-	rsp, err := s.client.Do(req)
-	if err != nil {
-		return nil, err
-	}
-
-	if rsp.StatusCode != http.StatusOK {
-		buf, _ := io.ReadAll(rsp.Body)
-		return nil, fmt.Errorf("status code %d, %s", rsp.StatusCode, string(buf))
-	}
-
-	body, err := io.ReadAll(rsp.Body)
-	if err != nil {
-		return nil, err
-	}
-
-	ret := &Result{}
-	err = json.Unmarshal(body, ret)
-	if err != nil {
-		return nil, err
-	}
-
-	if ret.Code != 0 {
-		if ret.Err == isAssetAlreadyExist {
-			return &CreateAssetRsp{IsAlreadyExist: true, Endpoints: nil}, nil
-		}
-		return nil, fmt.Errorf(fmt.Sprintf("code: %d, err: %d, msg: %s", ret.Code, ret.Err, ret.Msg))
-	}
-
-	endpoints := make([]*Endpoint, 0)
-	err = interfaceToStruct(ret.Data, &endpoints)
-	if err != nil {
-		return nil, err
-	}
-	// fmt.Println("body ", string(body))
-	return &CreateAssetRsp{IsAlreadyExist: len(endpoints) == 0, Endpoints: endpoints}, nil
-}
-
-// DeleteAsset deletes a user asset.
-func (s *webserver) DeleteAsset(ctx context.Context, userID, assetCID string) error {
-	url := fmt.Sprintf("%s/api/v1/storage/delete_asset?user_id=%s&asset_cid=%s", s.url, userID, assetCID)
-
-	req, err := http.NewRequestWithContext(ctx, "GET", url, nil)
-	if err != nil {
-		return err
-	}
-
-	req.Header.Set("apikey", s.apiKey)
-
-	rsp, err := s.client.Do(req)
-	if err != nil {
-		return err
-	}
-
-	if rsp.StatusCode != http.StatusOK {
-		buf, _ := io.ReadAll(rsp.Body)
-		return fmt.Errorf("status code %d, %s", rsp.StatusCode, string(buf))
-	}
-
-	body, err := io.ReadAll(rsp.Body)
-	if err != nil {
-		return err
-	}
-
-	ret := &Result{}
-	err = json.Unmarshal(body, ret)
-	if err != nil {
-		return err
-	}
-
-	if ret.Code != 0 {
-		return fmt.Errorf(fmt.Sprintf("code: %d, err: %d, msg: %s", ret.Code, ret.Err, ret.Msg))
-	}
-
-	return nil
-}
-
-// ShareAsset shares user assets.
-func (s *webserver) ShareAsset(ctx context.Context, userID, areaID, assetCID string) (*ShareAssetResult, error) {
-	url := fmt.Sprintf("%s/api/v1/storage/share_asset?user_id=%s&area_id=%s&asset_cid=%s", s.url, userID, areaID, assetCID)
-	req, err := http.NewRequestWithContext(ctx, "GET", url, nil)
-	if err != nil {
-		return nil, err
-	}
-
-	req.Header.Set("apikey", s.apiKey)
-
-	rsp, err := s.client.Do(req)
-	if err != nil {
-		return nil, err
-	}
-
-	if rsp.StatusCode != http.StatusOK {
-		buf, _ := io.ReadAll(rsp.Body)
-		return nil, fmt.Errorf("status code %d, %s", rsp.StatusCode, string(buf))
-	}
-
-	body, err := io.ReadAll(rsp.Body)
-	if err != nil {
-		return nil, err
-	}
-
-	ret := &Result{}
-	err = json.Unmarshal(body, ret)
-	if err != nil {
-		return nil, err
-	}
-
-	if ret.Code != 0 {
-		return nil, fmt.Errorf(fmt.Sprintf("code: %d, err: %d, msg: %s", ret.Code, ret.Err, ret.Msg))
-	}
-
-	result := &ShareAssetResult{}
-	err = interfaceToStruct(ret.Data, result)
-	if err != nil {
-		return nil, err
-	}
-
-	return result, nil
-}
-
-// GetCandidateIPs retrieves candidate IPs.
-func (s *webserver) GetCandidateIPs(ctx context.Context) ([]*CandidateIPInfo, error) {
-	return nil, nil
-}
-
-// ListAssets lists user assets.
-func (s *webserver) ListAssets(ctx context.Context, parent, pageSize, page int) (*ListAssetRecordRsp, error) {
-	url := fmt.Sprintf("%s/api/v1/storage/get_asset_group_list?parent=%d&page_size=%d&page=%d", s.url, parent, pageSize, page)
-	req, err := http.NewRequestWithContext(ctx, "GET", url, nil)
-	if err != nil {
-		log.Fatalf("Error creating request: %v", err)
-	}
-
-	req.Header.Set("apikey", s.apiKey)
-
-	rsp, err := s.client.Do(req)
-	if err != nil {
-		return nil, err
-	}
-
-	if rsp.StatusCode != http.StatusOK {
-		buf, _ := io.ReadAll(rsp.Body)
-		return nil, fmt.Errorf("status code %d %s", rsp.StatusCode, string(buf))
-	}
-
-	body, err := io.ReadAll(rsp.Body)
-	if err != nil {
-		return nil, err
-	}
-
-	ret := &Result{}
-	err = json.Unmarshal(body, ret)
-	if err != nil {
-		return nil, err
-	}
-
-	if ret.Code != 0 {
-		return nil, fmt.Errorf(fmt.Sprintf("code: %d, err: %d, msg: %s", ret.Code, ret.Err, ret.Msg))
-	}
-
-	type Object struct {
-		AssetOverview *AssetOverview `json:"AssetOverview"`
-	}
-
-	data := struct {
-		List  []*Object `json:"list"`
-		Total int       `json:"total"`
-	}{}
-
-	err = interfaceToStruct(ret.Data, &data)
-	if err != nil {
-		return nil, err
-	}
-
-	assetOverviews := make([]*AssetOverview, 0)
-	for _, obj := range data.List {
-		if obj.AssetOverview == nil {
-			continue
-		}
-		assetOverviews = append(assetOverviews, obj.AssetOverview)
-	}
-	// fmt.Println("body ", string(body))
-	return &ListAssetRecordRsp{Total: data.Total, AssetOverviews: assetOverviews}, nil
-}
-
-// CreateGroup create a group
-func (s *webserver) CreateGroup(ctx context.Context, name string, parent int) (*AssetGroup, error) {
-	url := fmt.Sprintf("%s/api/v1/storage/create_group?&name=%s&parent=%d", s.url, name, parent)
-	req, err := http.NewRequestWithContext(ctx, "GET", url, nil)
-	if err != nil {
-		return nil, err
-	}
-
-	req.Header.Set("apikey", s.apiKey)
-
-	rsp, err := s.client.Do(req)
-	if err != nil {
-		return nil, err
-	}
-
-	if rsp.StatusCode != http.StatusOK {
-		buf, _ := io.ReadAll(rsp.Body)
-		return nil, fmt.Errorf("status code %d, %s", rsp.StatusCode, string(buf))
-	}
-
-	body, err := io.ReadAll(rsp.Body)
-	if err != nil {
-		return nil, err
-	}
-
-	ret := &Result{}
-	err = json.Unmarshal(body, ret)
-	if err != nil {
-		return nil, err
-	}
-
-	if ret.Code != 0 {
-		return nil, fmt.Errorf(fmt.Sprintf("code: %d, err: %d, msg: %s", ret.Code, ret.Err, ret.Msg))
-	}
-
-	data := struct {
-		Group *AssetGroup `json:"group"`
-	}{}
-	err = interfaceToStruct(ret.Data, &data)
-	if err != nil {
-		return nil, err
-	}
-
-	return data.Group, nil
-}
-
-// ListGroups list Asset group
-func (s *webserver) ListGroups(ctx context.Context, parent, pageSize, page int) (*ListAssetGroupRsp, error) {
-	url := fmt.Sprintf("%s/api/v1/storage/get_groups?parent=%d&page_size=%d&page=%d", s.url, parent, pageSize, page)
-	req, err := http.NewRequestWithContext(ctx, "GET", url, nil)
-	if err != nil {
-		log.Fatalf("Error creating request: %v", err)
-	}
-
-	req.Header.Set("apikey", s.apiKey)
-
-	rsp, err := s.client.Do(req)
-	if err != nil {
-		return nil, err
-	}
-
-	if rsp.StatusCode != http.StatusOK {
-		return nil, fmt.Errorf("status code %d", rsp.StatusCode)
-	}
-
-	body, err := io.ReadAll(rsp.Body)
-	if err != nil {
-		return nil, err
-	}
-
-	ret := &Result{}
-	err = json.Unmarshal(body, ret)
-	if err != nil {
-		return nil, err
-	}
-
-	if ret.Code != 0 {
-		return nil, fmt.Errorf(fmt.Sprintf("code: %d, err: %d, msg: %s", ret.Code, ret.Err, ret.Msg))
-	}
-
-	listAssetGroupRsp := &ListAssetGroupRsp{}
-	err = interfaceToStruct(ret.Data, listAssetGroupRsp)
-	if err != nil {
-		return nil, err
-	}
-
-	return listAssetGroupRsp, nil
-}
-
-// ListAssetSummary list Asset and group
-func (s *webserver) ListAssetSummary(ctx context.Context, userID string, parent, limit, offset int) (*ListAssetSummaryRsp, error) {
-	return nil, nil
-}
-
-// DeleteGroup delete a group
-func (s *webserver) DeleteGroup(ctx context.Context, userID string, gid int) error {
-	url := fmt.Sprintf("%s/api/v1/storage/delete_group?user_id=%s&group_id=%d", s.url, userID, gid)
-	req, err := http.NewRequestWithContext(ctx, "GET", url, nil)
-	if err != nil {
-		log.Fatalf("Error creating request: %v", err)
-	}
-
-	req.Header.Set("apikey", s.apiKey)
-
-	rsp, err := s.client.Do(req)
-	if err != nil {
-		return err
-	}
-
-	if rsp.StatusCode != http.StatusOK {
-		buf, _ := io.ReadAll(rsp.Body)
-		return fmt.Errorf("status code %d %s", rsp.StatusCode, string(buf))
-	}
-
-	body, err := io.ReadAll(rsp.Body)
-	if err != nil {
-		return err
-	}
-
-	ret := &Result{}
-	err = json.Unmarshal(body, ret)
-	if err != nil {
-		return err
-	}
-
-	if ret.Code != 0 {
-		return fmt.Errorf(fmt.Sprintf("code: %d, err: %d, msg: %s", ret.Code, ret.Err, ret.Msg))
-	}
-	return nil
-}
-
-// RenameGroup rename group
-func (s *webserver) RenameGroup(ctx context.Context, userID, newName string, groupID int) error {
-	return fmt.Errorf("not implemnet")
-}
-
-// MoveAssetToGroup move a asset to group
-func (s *webserver) MoveAssetToGroup(ctx context.Context, userID, cid string, groupID int) error {
-	return fmt.Errorf("not implemnet")
-}
-
-// MoveAssetGroup move a asset group
-func (s *webserver) MoveAssetGroup(ctx context.Context, userID string, groupID, targetGroupID int) error {
-	return fmt.Errorf("not implemnet")
-}
-
-// GetAPPKeyPermissions get the permissions of user app key
-func (s *webserver) GetAPPKeyPermissions(ctx context.Context, userID, keyName string) ([]string, error) {
-	return nil, nil
-}
-
-// GetNodeUploadInfo
-func (s *webserver) GetNodeUploadInfo(ctx context.Context, userID string, urlMode bool) (*UploadInfo, error) {
-	url := fmt.Sprintf("%s/api/v1/storage/get_upload_info?encrypted=false&area_id=%s", s.url, s.area)
-	if urlMode {
-		url += "&urlMode=true"
-	}
-
-	fmt.Println("GetUploadInfo url: ", url)
-
-	req, err := http.NewRequestWithContext(ctx, "GET", url, nil)
-	if err != nil {
-		return nil, err
-	}
-
-	req.Header.Set("apikey", s.apiKey)
-
-	rsp, err := s.client.Do(req)
-	if err != nil {
-		return nil, err
-	}
-
-	if rsp.StatusCode != http.StatusOK {
-		buf, _ := io.ReadAll(rsp.Body)
-		return nil, fmt.Errorf("status code %d %s", rsp.StatusCode, string(buf))
-	}
-
-	body, err := io.ReadAll(rsp.Body)
-	if err != nil {
-		return nil, err
-	}
-
-	ret := &Result{}
-	err = json.Unmarshal(body, ret)
-	if err != nil {
-		return nil, err
-	}
-
-	if ret.Code != 0 {
-		return nil, fmt.Errorf(fmt.Sprintf("code: %d, err: %d, msg: %s", ret.Code, ret.Err, ret.Msg))
-	}
-
-	uploadNodes := &UploadInfo{}
-	err = interfaceToStruct(ret.Data, uploadNodes)
-	if err != nil {
-		return nil, err
-	}
-
-	return uploadNodes, nil
-<<<<<<< HEAD
-=======
-}
-
-// AssetTransferReport
-func (s *webserver) AssetTransferReport(ctx context.Context, req AssetTransferReq) error {
-	reportUrl := fmt.Sprintf("%s/api/v1/storage/transfer/report", s.url)
-
-	if req.Cid != "" {
-		hash, err := CIDToHash(req.Cid)
-		if err != nil {
-			return err
-		}
-
-		req.Hash = hash
-	}
-
-	// postData := AssetTransferReq{
-	// 	Cid:          cid,
-	// 	Hash:         hash,
-	// 	CostMs:       cost,
-	// 	TotalSize:    totalSize,
-	// 	Succeed:      succeed,
-	// 	TransferType: transferType,
-	// }
-
-	if req.Succeed {
-		// bytes per second
-		req.Rate = req.TotalSize / req.CostMs * 1000
-	}
-
-	jsonBytes, err := json.Marshal(req)
-	if err != nil {
-		return err
-	}
-
-	request, err := http.NewRequestWithContext(ctx, "POST", reportUrl, bytes.NewBuffer(jsonBytes))
-	if err != nil {
-		return err
-	}
-
-	request.Header.Set("Content-Type", "application/json")
-	request.Header.Set("apikey", s.apiKey)
-
-	rsp, err := s.client.Do(request)
-	if err != nil {
-		return err
-	}
-
-	if rsp.StatusCode != http.StatusOK {
-		buf, _ := io.ReadAll(rsp.Body)
-		return fmt.Errorf("status code %d, %s", rsp.StatusCode, string(buf))
-	}
-
-	body, err := io.ReadAll(rsp.Body)
-	if err != nil {
-		return err
-	}
-
-	ret := &Result{}
-	err = json.Unmarshal(body, ret)
-	if err != nil {
-		return err
-	}
-
-	if ret.Code != 0 {
-		return fmt.Errorf(fmt.Sprintf("code: %d, err: %d, msg: %s", ret.Code, ret.Err, ret.Msg))
-	}
-
-	return nil
->>>>>>> 8ca420da
-}
-
-func interfaceToStruct(input interface{}, output interface{}) error {
-	buf, err := json.Marshal(input)
-	if err != nil {
-		return err
-	}
-	err = json.Unmarshal(buf, output)
-	if err != nil {
-		return err
-	}
-	return nil
-}
-
-// CIDToHash converts a CID string to its corresponding hash string.
-func CIDToHash(cidString string) (string, error) {
-	cid, err := cid.Decode(cidString)
-	if err != nil {
-		return "", err
-	}
-
-	return cid.Hash().String(), nil
-}
+package client
+
+import (
+	"bytes"
+	"context"
+	"encoding/json"
+	"fmt"
+	"io"
+	"log"
+	"net/http"
+	"time"
+
+	"github.com/ipfs/go-cid"
+)
+
+const isAssetAlreadyExist = 1017
+
+type JWTPayload struct {
+	// role base access controller permission
+	Allow []string
+	ID    string
+	// TODO remove NodeID later, any role id replace as ID
+	NodeID string
+	// Extend is json string
+	Extend string
+	// The sub permission of user
+	AccessControlList []string
+}
+
+// AssetProperty represents the properties of an asset.
+type AssetProperty struct {
+	AssetCID  string
+	AssetName string
+	AssetSize int64
+	AssetType string
+	NodeID    string
+	GroupID   int
+}
+
+type CreateAssetReq struct {
+	// UserID string
+	AreaID string
+	AssetProperty
+}
+
+// CreateAssetRsp represents the response when creating an asset.
+type Endpoint struct {
+	CandidateAddr string
+	Token         string
+	AlreadyExists bool
+}
+
+type CreateAssetRsp struct {
+	IsAlreadyExist bool
+	Endpoints      []*Endpoint
+}
+
+// CandidateIPInfo represents information about a candidate IP.
+type CandidateIPInfo struct {
+	NodeID      string
+	IP          string
+	ExternalURL string
+}
+
+// ReplicaInfo represents information about a replica.
+type ReplicaInfo struct {
+	Hash        string
+	NodeID      string
+	Status      int
+	IsCandidate bool
+	EndTime     time.Time
+	DoneSize    int64
+}
+
+// AssetRecord represents information about an asset record.
+type AssetRecord struct {
+	CID                   string
+	Hash                  string
+	NeedEdgeReplica       int64
+	TotalSize             int64
+	TotalBlocks           int64
+	Expiration            time.Time
+	CreatedTime           time.Time
+	EndTime               time.Time
+	NeedCandidateReplicas int64
+	ServerID              string
+	State                 string
+	NeedBandwidth         int64
+
+	RetryCount        int64
+	ReplenishReplicas int64
+	ReplicaInfos      []*ReplicaInfo
+
+	SPCount int64
+}
+
+// UserAssetDetail represents detailed information about a user's asset.
+type UserAssetDetail struct {
+	UserID      string
+	Hash        string
+	AssetName   string
+	AssetType   string
+	ShareStatus int64
+	Expiration  time.Time
+	CreatedTime time.Time
+	TotalSize   int64
+}
+
+// AssetOverview represents an overview of an asset.
+type AssetOverview struct {
+	AssetRecord      *AssetRecord
+	UserAssetDetail  *UserAssetDetail
+	VisitCount       int
+	RemainVisitCount int
+}
+
+// ListAssetRecordRsp represents the response when listing asset records.
+type ListAssetRecordRsp struct {
+	Total          int
+	AssetOverviews []*AssetOverview
+}
+
+// AssetGroup user asset group
+type AssetGroup struct {
+	ID          int
+	UserID      string
+	Name        string
+	Parent      int
+	AssetCount  int
+	AssetSize   int64
+	CreatedTime time.Time
+}
+
+// ListAssetGroupRsp list  asset group records
+type ListAssetGroupRsp struct {
+	Total       int           `json:"total"`
+	AssetGroups []*AssetGroup `json:"list"`
+}
+
+// UserAssetSummary user asset and group
+type UserAssetSummary struct {
+	AssetOverview *AssetOverview
+	AssetGroup    *AssetGroup
+}
+
+// ListAssetSummaryRsp list asset and group
+type ListAssetSummaryRsp struct {
+	Total int                 `json:"total"`
+	List  []*UserAssetSummary `json:"list"`
+}
+
+type UploadInfo struct {
+	List          []*NodeUploadInfo
+	AlreadyExists bool
+	AreaID        string
+	Log           string
+}
+
+type NodeUploadInfo struct {
+	UploadURL string
+	Token     string
+	NodeID    string
+}
+
+type VipInfo struct {
+	UserID string `json:"uid"`
+	VIP    bool   `json:"vip"`
+}
+
+type ShareAssetResult struct {
+	AssetCID string   `json:"asset_cid"`
+	Redirect bool     `json:"redirect"`
+	Size     int64    `json:"size"`
+	URLs     []string `json:"url"`
+	FileName string
+}
+
+type Result struct {
+	Code int    `json:"code"`
+	Err  int    `json:"err"`
+	Msg  string `json:"msg"`
+	Data interface{}
+}
+
+const (
+	AssetTransferTypeUpload   = "upload"
+	AssetTransferTypeDownload = "download"
+)
+
+type AssetTransferReq struct {
+	UserId       string `json:"user_id"`
+	Cid          string `json:"cid"`
+	Hash         string `json:"hash"`
+	Rate         int64  `json:"rate"`
+	CostMs       int64  `json:"cost_ms"`
+	TotalSize    int64  `json:"total_size"`
+	Succeed      bool   `json:"succeed"`
+	TransferType string `json:"transfer_type"`
+}
+
+// Webserver defines the interface for the scheduler.
+type Webserver interface {
+	// AuthVerify checks whether the specified token is valid and returns the list of permissions associated with it.
+	// AuthVerify(ctx context.Context, token string) (*JWTPayload, error)
+	// GetVipInfo() (string, error)
+	GetVipInfo(ctx context.Context) (*VipInfo, error)
+	// LisgAreaIDs list all area id
+	LisgAreaIDs(ctx context.Context) ([]string, error)
+	// CreateAsset creates an asset with car CID, car name, and car size.
+	CreateAsset(ctx context.Context, req *CreateAssetReq) (*CreateAssetRsp, error)
+	// DeleteAsset deletes the asset of the user.
+	DeleteAsset(ctx context.Context, userID, assetCID string) error
+	// ShareAsset shares the assets of the user.
+	ShareAsset(ctx context.Context, userID, areaID, assetCID string) (*ShareAssetResult, error)
+	// GetCandidateIPs retrieves information about candidate IPs.
+	GetCandidateIPs(ctx context.Context) ([]*CandidateIPInfo, error)
+	// ListAssets lists the assets of the user.
+	ListAssets(ctx context.Context, parent, pageSize, page int) (*ListAssetRecordRsp, error)
+
+	// CreateGroup create Asset group
+	CreateGroup(ctx context.Context, name string, parent int) (*AssetGroup, error)
+	// ListGroups get groups on parent group
+	ListGroups(ctx context.Context, parent, pageSize, page int) (*ListAssetGroupRsp, error)
+	// ListAssetSummary list Asset and group
+	ListAssetSummary(ctx context.Context, userID string, parent, limit, offset int) (*ListAssetSummaryRsp, error)
+	// DeleteGroup delete a group
+	DeleteGroup(ctx context.Context, userID string, groupID int) error
+	// RenameGroup rename group
+	RenameGroup(ctx context.Context, userID, newName string, groupID int) error
+	// MoveAssetToGroup move a asset to group
+	MoveAssetToGroup(ctx context.Context, userID, cid string, groupID int) error
+	// MoveAssetGroup move a asset group
+	MoveAssetGroup(ctx context.Context, userID string, groupID, targetGroupID int) error
+	// GetAPPKeyPermissions get the permissions of user app key
+	GetAPPKeyPermissions(ctx context.Context, userID, keyName string) ([]string, error)
+	// GetNodeUploadInfo
+	GetNodeUploadInfo(ctx context.Context, userID string, urlMode bool) (*UploadInfo, error)
+	// AssetTransferReport
+	AssetTransferReport(ctx context.Context, req AssetTransferReq) error
+}
+
+var _ Webserver = (*webserver)(nil)
+
+// NewWebserver creates a new Scheduler instance with the specified URL, headers, and options.
+func NewWebserver(url string, apiKey string, area string) Webserver {
+	return &webserver{url: url, apiKey: apiKey, client: http.DefaultClient, area: area}
+}
+
+type webserver struct {
+	// client *Client
+	url    string
+	apiKey string
+	area   string
+	client *http.Client
+}
+
+func (s *webserver) GetVipInfo(ctx context.Context) (*VipInfo, error) {
+	url := fmt.Sprintf("%s/api/v1/storage/get_vip_info", s.url)
+	req, err := http.NewRequestWithContext(ctx, "GET", url, nil)
+	if err != nil {
+		return nil, err
+	}
+
+	req.Header.Set("apikey", s.apiKey)
+
+	rsp, err := s.client.Do(req)
+	if err != nil {
+		return nil, err
+	}
+
+	if rsp.StatusCode != http.StatusOK {
+		buf, _ := io.ReadAll(rsp.Body)
+		return nil, fmt.Errorf("status code %d, %s", rsp.StatusCode, string(buf))
+	}
+
+	body, err := io.ReadAll(rsp.Body)
+	if err != nil {
+		return nil, err
+	}
+
+	ret := &Result{}
+	err = json.Unmarshal(body, ret)
+	if err != nil {
+		return nil, err
+	}
+
+	if ret.Code != 0 {
+		return nil, fmt.Errorf(fmt.Sprintf("code: %d, err: %d, msg: %s", ret.Code, ret.Err, ret.Msg))
+	}
+
+	vipInfo := &VipInfo{}
+	err = interfaceToStruct(ret.Data, vipInfo)
+	if err != nil {
+		return nil, err
+	}
+
+	return vipInfo, nil
+}
+
+func (s *webserver) LisgAreaIDs(ctx context.Context) ([]string, error) {
+	url := fmt.Sprintf("%s/api/v1/storage/get_area_id", s.url)
+	req, err := http.NewRequestWithContext(ctx, "GET", url, nil)
+	if err != nil {
+		return nil, err
+	}
+
+	req.Header.Set("apikey", s.apiKey)
+
+	rsp, err := s.client.Do(req)
+	if err != nil {
+		return nil, err
+	}
+
+	if rsp.StatusCode != http.StatusOK {
+		buf, _ := io.ReadAll(rsp.Body)
+		return nil, fmt.Errorf("status code %d, %s", rsp.StatusCode, string(buf))
+	}
+
+	body, err := io.ReadAll(rsp.Body)
+	if err != nil {
+		return nil, err
+	}
+
+	ret := &Result{}
+	err = json.Unmarshal(body, ret)
+	if err != nil {
+		return nil, err
+	}
+
+	if ret.Code != 0 {
+		return nil, fmt.Errorf(fmt.Sprintf("code: %d, err: %d, msg: %s", ret.Code, ret.Err, ret.Msg))
+	}
+
+	fmt.Println("body ", string(body))
+	return nil, nil
+}
+
+type webCreateAssetReq struct {
+	AssetName string   `json:"asset_name"`
+	AssetCID  string   `json:"asset_cid"`
+	AreaID    []string `json:"area_id"`
+	NodeID    string   `json:"node_id"`
+	AssetType string   `json:"asset_type"`
+	AssetSize int64    `json:"asset_size"`
+	GroupID   int64    `json:"group_id"`
+	Encrypted bool     `json:"encrypted"`
+}
+
+// CreateUserAsset creates a new user asset.
+func (s *webserver) CreateAsset(ctx context.Context, caReq *CreateAssetReq) (*CreateAssetRsp, error) {
+	uploadUrl := fmt.Sprintf("%s/api/v1/storage/create_asset", s.url)
+	// uploadUrl := fmt.Sprintf("%s/api/v1/storage/create_asset?area_id=%s&asset_name=%s&asset_cid=%s&node_id=%s&asset_type=%s&asset_size=%d&group_id=%d",
+	// 	s.url, caReq.AreaID, neturl.QueryEscape(caReq.AssetName), caReq.AssetCID, caReq.NodeID, caReq.AssetType, caReq.AssetSize, caReq.GroupID)
+
+	postData := webCreateAssetReq{
+		AssetName: caReq.AssetName,
+		AssetCID:  caReq.AssetCID,
+		AreaID:    []string{caReq.AreaID},
+		NodeID:    caReq.NodeID,
+		AssetType: caReq.AssetType,
+		AssetSize: caReq.AssetSize,
+		GroupID:   int64(caReq.GroupID),
+	}
+
+	jsonBytes, err := json.Marshal(postData)
+	if err != nil {
+		return nil, err
+	}
+	fmt.Println("url: ", uploadUrl, "data: ", string(jsonBytes))
+
+	req, err := http.NewRequestWithContext(ctx, "POST", uploadUrl, bytes.NewBuffer(jsonBytes))
+	if err != nil {
+		return nil, err
+	}
+
+	req.Header.Set("Content-Type", "application/json")
+	req.Header.Set("apikey", s.apiKey)
+
+	rsp, err := s.client.Do(req)
+	if err != nil {
+		return nil, err
+	}
+
+	if rsp.StatusCode != http.StatusOK {
+		buf, _ := io.ReadAll(rsp.Body)
+		return nil, fmt.Errorf("status code %d, %s", rsp.StatusCode, string(buf))
+	}
+
+	body, err := io.ReadAll(rsp.Body)
+	if err != nil {
+		return nil, err
+	}
+
+	ret := &Result{}
+	err = json.Unmarshal(body, ret)
+	if err != nil {
+		return nil, err
+	}
+
+	if ret.Code != 0 {
+		if ret.Err == isAssetAlreadyExist {
+			return &CreateAssetRsp{IsAlreadyExist: true, Endpoints: nil}, nil
+		}
+		return nil, fmt.Errorf(fmt.Sprintf("code: %d, err: %d, msg: %s", ret.Code, ret.Err, ret.Msg))
+	}
+
+	endpoints := make([]*Endpoint, 0)
+	err = interfaceToStruct(ret.Data, &endpoints)
+	if err != nil {
+		return nil, err
+	}
+	// fmt.Println("body ", string(body))
+	return &CreateAssetRsp{IsAlreadyExist: len(endpoints) == 0, Endpoints: endpoints}, nil
+}
+
+// DeleteAsset deletes a user asset.
+func (s *webserver) DeleteAsset(ctx context.Context, userID, assetCID string) error {
+	url := fmt.Sprintf("%s/api/v1/storage/delete_asset?user_id=%s&asset_cid=%s", s.url, userID, assetCID)
+
+	req, err := http.NewRequestWithContext(ctx, "GET", url, nil)
+	if err != nil {
+		return err
+	}
+
+	req.Header.Set("apikey", s.apiKey)
+
+	rsp, err := s.client.Do(req)
+	if err != nil {
+		return err
+	}
+
+	if rsp.StatusCode != http.StatusOK {
+		buf, _ := io.ReadAll(rsp.Body)
+		return fmt.Errorf("status code %d, %s", rsp.StatusCode, string(buf))
+	}
+
+	body, err := io.ReadAll(rsp.Body)
+	if err != nil {
+		return err
+	}
+
+	ret := &Result{}
+	err = json.Unmarshal(body, ret)
+	if err != nil {
+		return err
+	}
+
+	if ret.Code != 0 {
+		return fmt.Errorf(fmt.Sprintf("code: %d, err: %d, msg: %s", ret.Code, ret.Err, ret.Msg))
+	}
+
+	return nil
+}
+
+// ShareAsset shares user assets.
+func (s *webserver) ShareAsset(ctx context.Context, userID, areaID, assetCID string) (*ShareAssetResult, error) {
+	url := fmt.Sprintf("%s/api/v1/storage/share_asset?user_id=%s&area_id=%s&asset_cid=%s", s.url, userID, areaID, assetCID)
+	req, err := http.NewRequestWithContext(ctx, "GET", url, nil)
+	if err != nil {
+		return nil, err
+	}
+
+	req.Header.Set("apikey", s.apiKey)
+
+	rsp, err := s.client.Do(req)
+	if err != nil {
+		return nil, err
+	}
+
+	if rsp.StatusCode != http.StatusOK {
+		buf, _ := io.ReadAll(rsp.Body)
+		return nil, fmt.Errorf("status code %d, %s", rsp.StatusCode, string(buf))
+	}
+
+	body, err := io.ReadAll(rsp.Body)
+	if err != nil {
+		return nil, err
+	}
+
+	ret := &Result{}
+	err = json.Unmarshal(body, ret)
+	if err != nil {
+		return nil, err
+	}
+
+	if ret.Code != 0 {
+		return nil, fmt.Errorf(fmt.Sprintf("code: %d, err: %d, msg: %s", ret.Code, ret.Err, ret.Msg))
+	}
+
+	result := &ShareAssetResult{}
+	err = interfaceToStruct(ret.Data, result)
+	if err != nil {
+		return nil, err
+	}
+
+	return result, nil
+}
+
+// GetCandidateIPs retrieves candidate IPs.
+func (s *webserver) GetCandidateIPs(ctx context.Context) ([]*CandidateIPInfo, error) {
+	return nil, nil
+}
+
+// ListAssets lists user assets.
+func (s *webserver) ListAssets(ctx context.Context, parent, pageSize, page int) (*ListAssetRecordRsp, error) {
+	url := fmt.Sprintf("%s/api/v1/storage/get_asset_group_list?parent=%d&page_size=%d&page=%d", s.url, parent, pageSize, page)
+	req, err := http.NewRequestWithContext(ctx, "GET", url, nil)
+	if err != nil {
+		log.Fatalf("Error creating request: %v", err)
+	}
+
+	req.Header.Set("apikey", s.apiKey)
+
+	rsp, err := s.client.Do(req)
+	if err != nil {
+		return nil, err
+	}
+
+	if rsp.StatusCode != http.StatusOK {
+		buf, _ := io.ReadAll(rsp.Body)
+		return nil, fmt.Errorf("status code %d %s", rsp.StatusCode, string(buf))
+	}
+
+	body, err := io.ReadAll(rsp.Body)
+	if err != nil {
+		return nil, err
+	}
+
+	ret := &Result{}
+	err = json.Unmarshal(body, ret)
+	if err != nil {
+		return nil, err
+	}
+
+	if ret.Code != 0 {
+		return nil, fmt.Errorf(fmt.Sprintf("code: %d, err: %d, msg: %s", ret.Code, ret.Err, ret.Msg))
+	}
+
+	type Object struct {
+		AssetOverview *AssetOverview `json:"AssetOverview"`
+	}
+
+	data := struct {
+		List  []*Object `json:"list"`
+		Total int       `json:"total"`
+	}{}
+
+	err = interfaceToStruct(ret.Data, &data)
+	if err != nil {
+		return nil, err
+	}
+
+	assetOverviews := make([]*AssetOverview, 0)
+	for _, obj := range data.List {
+		if obj.AssetOverview == nil {
+			continue
+		}
+		assetOverviews = append(assetOverviews, obj.AssetOverview)
+	}
+	// fmt.Println("body ", string(body))
+	return &ListAssetRecordRsp{Total: data.Total, AssetOverviews: assetOverviews}, nil
+}
+
+// CreateGroup create a group
+func (s *webserver) CreateGroup(ctx context.Context, name string, parent int) (*AssetGroup, error) {
+	url := fmt.Sprintf("%s/api/v1/storage/create_group?&name=%s&parent=%d", s.url, name, parent)
+	req, err := http.NewRequestWithContext(ctx, "GET", url, nil)
+	if err != nil {
+		return nil, err
+	}
+
+	req.Header.Set("apikey", s.apiKey)
+
+	rsp, err := s.client.Do(req)
+	if err != nil {
+		return nil, err
+	}
+
+	if rsp.StatusCode != http.StatusOK {
+		buf, _ := io.ReadAll(rsp.Body)
+		return nil, fmt.Errorf("status code %d, %s", rsp.StatusCode, string(buf))
+	}
+
+	body, err := io.ReadAll(rsp.Body)
+	if err != nil {
+		return nil, err
+	}
+
+	ret := &Result{}
+	err = json.Unmarshal(body, ret)
+	if err != nil {
+		return nil, err
+	}
+
+	if ret.Code != 0 {
+		return nil, fmt.Errorf(fmt.Sprintf("code: %d, err: %d, msg: %s", ret.Code, ret.Err, ret.Msg))
+	}
+
+	data := struct {
+		Group *AssetGroup `json:"group"`
+	}{}
+	err = interfaceToStruct(ret.Data, &data)
+	if err != nil {
+		return nil, err
+	}
+
+	return data.Group, nil
+}
+
+// ListGroups list Asset group
+func (s *webserver) ListGroups(ctx context.Context, parent, pageSize, page int) (*ListAssetGroupRsp, error) {
+	url := fmt.Sprintf("%s/api/v1/storage/get_groups?parent=%d&page_size=%d&page=%d", s.url, parent, pageSize, page)
+	req, err := http.NewRequestWithContext(ctx, "GET", url, nil)
+	if err != nil {
+		log.Fatalf("Error creating request: %v", err)
+	}
+
+	req.Header.Set("apikey", s.apiKey)
+
+	rsp, err := s.client.Do(req)
+	if err != nil {
+		return nil, err
+	}
+
+	if rsp.StatusCode != http.StatusOK {
+		return nil, fmt.Errorf("status code %d", rsp.StatusCode)
+	}
+
+	body, err := io.ReadAll(rsp.Body)
+	if err != nil {
+		return nil, err
+	}
+
+	ret := &Result{}
+	err = json.Unmarshal(body, ret)
+	if err != nil {
+		return nil, err
+	}
+
+	if ret.Code != 0 {
+		return nil, fmt.Errorf(fmt.Sprintf("code: %d, err: %d, msg: %s", ret.Code, ret.Err, ret.Msg))
+	}
+
+	listAssetGroupRsp := &ListAssetGroupRsp{}
+	err = interfaceToStruct(ret.Data, listAssetGroupRsp)
+	if err != nil {
+		return nil, err
+	}
+
+	return listAssetGroupRsp, nil
+}
+
+// ListAssetSummary list Asset and group
+func (s *webserver) ListAssetSummary(ctx context.Context, userID string, parent, limit, offset int) (*ListAssetSummaryRsp, error) {
+	return nil, nil
+}
+
+// DeleteGroup delete a group
+func (s *webserver) DeleteGroup(ctx context.Context, userID string, gid int) error {
+	url := fmt.Sprintf("%s/api/v1/storage/delete_group?user_id=%s&group_id=%d", s.url, userID, gid)
+	req, err := http.NewRequestWithContext(ctx, "GET", url, nil)
+	if err != nil {
+		log.Fatalf("Error creating request: %v", err)
+	}
+
+	req.Header.Set("apikey", s.apiKey)
+
+	rsp, err := s.client.Do(req)
+	if err != nil {
+		return err
+	}
+
+	if rsp.StatusCode != http.StatusOK {
+		buf, _ := io.ReadAll(rsp.Body)
+		return fmt.Errorf("status code %d %s", rsp.StatusCode, string(buf))
+	}
+
+	body, err := io.ReadAll(rsp.Body)
+	if err != nil {
+		return err
+	}
+
+	ret := &Result{}
+	err = json.Unmarshal(body, ret)
+	if err != nil {
+		return err
+	}
+
+	if ret.Code != 0 {
+		return fmt.Errorf(fmt.Sprintf("code: %d, err: %d, msg: %s", ret.Code, ret.Err, ret.Msg))
+	}
+	return nil
+}
+
+// RenameGroup rename group
+func (s *webserver) RenameGroup(ctx context.Context, userID, newName string, groupID int) error {
+	return fmt.Errorf("not implemnet")
+}
+
+// MoveAssetToGroup move a asset to group
+func (s *webserver) MoveAssetToGroup(ctx context.Context, userID, cid string, groupID int) error {
+	return fmt.Errorf("not implemnet")
+}
+
+// MoveAssetGroup move a asset group
+func (s *webserver) MoveAssetGroup(ctx context.Context, userID string, groupID, targetGroupID int) error {
+	return fmt.Errorf("not implemnet")
+}
+
+// GetAPPKeyPermissions get the permissions of user app key
+func (s *webserver) GetAPPKeyPermissions(ctx context.Context, userID, keyName string) ([]string, error) {
+	return nil, nil
+}
+
+// GetNodeUploadInfo
+func (s *webserver) GetNodeUploadInfo(ctx context.Context, userID string, urlMode bool) (*UploadInfo, error) {
+	url := fmt.Sprintf("%s/api/v1/storage/get_upload_info?encrypted=false&area_id=%s", s.url, s.area)
+	if urlMode {
+		url += "&urlMode=true"
+	}
+
+	fmt.Println("GetUploadInfo url: ", url)
+
+	req, err := http.NewRequestWithContext(ctx, "GET", url, nil)
+	if err != nil {
+		return nil, err
+	}
+
+	req.Header.Set("apikey", s.apiKey)
+
+	rsp, err := s.client.Do(req)
+	if err != nil {
+		return nil, err
+	}
+
+	if rsp.StatusCode != http.StatusOK {
+		buf, _ := io.ReadAll(rsp.Body)
+		return nil, fmt.Errorf("status code %d %s", rsp.StatusCode, string(buf))
+	}
+
+	body, err := io.ReadAll(rsp.Body)
+	if err != nil {
+		return nil, err
+	}
+
+	ret := &Result{}
+	err = json.Unmarshal(body, ret)
+	if err != nil {
+		return nil, err
+	}
+
+	if ret.Code != 0 {
+		return nil, fmt.Errorf(fmt.Sprintf("code: %d, err: %d, msg: %s", ret.Code, ret.Err, ret.Msg))
+	}
+
+	uploadNodes := &UploadInfo{}
+	err = interfaceToStruct(ret.Data, uploadNodes)
+	if err != nil {
+		return nil, err
+	}
+
+	return uploadNodes, nil
+}
+
+// AssetTransferReport
+func (s *webserver) AssetTransferReport(ctx context.Context, req AssetTransferReq) error {
+	reportUrl := fmt.Sprintf("%s/api/v1/storage/transfer/report", s.url)
+
+	if req.Cid != "" {
+		hash, err := CIDToHash(req.Cid)
+		if err != nil {
+			return err
+		}
+
+		req.Hash = hash
+	}
+
+	// postData := AssetTransferReq{
+	// 	Cid:          cid,
+	// 	Hash:         hash,
+	// 	CostMs:       cost,
+	// 	TotalSize:    totalSize,
+	// 	Succeed:      succeed,
+	// 	TransferType: transferType,
+	// }
+
+	if req.Succeed {
+		// bytes per second
+		req.Rate = req.TotalSize / req.CostMs * 1000
+	}
+
+	jsonBytes, err := json.Marshal(req)
+	if err != nil {
+		return err
+	}
+
+	request, err := http.NewRequestWithContext(ctx, "POST", reportUrl, bytes.NewBuffer(jsonBytes))
+	if err != nil {
+		return err
+	}
+
+	request.Header.Set("Content-Type", "application/json")
+	request.Header.Set("apikey", s.apiKey)
+
+	rsp, err := s.client.Do(request)
+	if err != nil {
+		return err
+	}
+
+	if rsp.StatusCode != http.StatusOK {
+		buf, _ := io.ReadAll(rsp.Body)
+		return fmt.Errorf("status code %d, %s", rsp.StatusCode, string(buf))
+	}
+
+	body, err := io.ReadAll(rsp.Body)
+	if err != nil {
+		return err
+	}
+
+	ret := &Result{}
+	err = json.Unmarshal(body, ret)
+	if err != nil {
+		return err
+	}
+
+	if ret.Code != 0 {
+		return fmt.Errorf(fmt.Sprintf("code: %d, err: %d, msg: %s", ret.Code, ret.Err, ret.Msg))
+	}
+
+	return nil
+}
+
+func interfaceToStruct(input interface{}, output interface{}) error {
+	buf, err := json.Marshal(input)
+	if err != nil {
+		return err
+	}
+	err = json.Unmarshal(buf, output)
+	if err != nil {
+		return err
+	}
+	return nil
+}
+
+// CIDToHash converts a CID string to its corresponding hash string.
+func CIDToHash(cidString string) (string, error) {
+	cid, err := cid.Decode(cidString)
+	if err != nil {
+		return "", err
+	}
+
+	return cid.Hash().String(), nil
+}